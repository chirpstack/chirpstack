--- conflicted
+++ resolved
@@ -466,13 +466,11 @@
   // Valid options are 1 - 15 (0 = always use system RX1 Delay).
   uint32 rx1_delay = 53;
 
-<<<<<<< HEAD
-  // Payload codec plugin ID.
-  string codec_plugin_id = 54;
-=======
   // Application Layer parameters.
   AppLayerParams app_layer_params = 54;
->>>>>>> 7d1e85e5
+
+  // Payload codec plugin ID.
+  string codec_plugin_id = 55;
 }
 
 message Measurement {
