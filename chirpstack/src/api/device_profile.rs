use std::str::FromStr;

use tonic::{Request, Response, Status};
use uuid::Uuid;

use chirpstack_api::api;
use chirpstack_api::api::device_profile_service_server::DeviceProfileService;

use super::auth::validator;
use super::error::ToStatus;
use super::helpers;
use super::helpers::{FromProto, ToProto};
use crate::adr;
use crate::codec;
use crate::storage::{device_profile, fields};

pub struct DeviceProfile {
    validator: validator::RequestValidator,
}

impl DeviceProfile {
    pub fn new(validator: validator::RequestValidator) -> Self {
        DeviceProfile { validator }
    }
}

#[tonic::async_trait]
impl DeviceProfileService for DeviceProfile {
    async fn create(
        &self,
        request: Request<api::CreateDeviceProfileRequest>,
    ) -> Result<Response<api::CreateDeviceProfileResponse>, Status> {
        let req_dp = match &request.get_ref().device_profile {
            Some(v) => v,
            None => {
                return Err(Status::invalid_argument("device_profile is missing"));
            }
        };
        let tenant_id = Uuid::from_str(&req_dp.tenant_id).map_err(|e| e.status())?;

        self.validator
            .validate(
                request.extensions(),
                validator::ValidateDeviceProfilesAccess::new(validator::Flag::Create, tenant_id),
            )
            .await?;

        let mut dp = device_profile::DeviceProfile {
            tenant_id: tenant_id.into(),
            name: req_dp.name.clone(),
            description: req_dp.description.clone(),
            region: req_dp.region().from_proto(),
            mac_version: req_dp.mac_version().from_proto(),
            reg_params_revision: req_dp.reg_params_revision().from_proto(),
            adr_algorithm_id: req_dp.adr_algorithm_id.clone(),
            codec_plugin_id: req_dp.codec_plugin_id.clone(),
            payload_codec_runtime: req_dp.payload_codec_runtime().from_proto(),
            payload_codec_script: req_dp.payload_codec_script.clone(),
            flush_queue_on_activate: req_dp.flush_queue_on_activate,
            uplink_interval: req_dp.uplink_interval as i32,
            device_status_req_interval: req_dp.device_status_req_interval as i32,
            supports_otaa: req_dp.supports_otaa,
            supports_class_b: req_dp.supports_class_b,
            supports_class_c: req_dp.supports_class_c,
            tags: fields::KeyValue::new(req_dp.tags.clone()),
            measurements: fields::Measurements::new(
                req_dp
                    .measurements
                    .iter()
                    .map(|(k, v)| {
                        (
                            k.to_string(),
                            fields::Measurement {
                                name: v.name.clone(),
                                kind: v.kind().from_proto(),
                            },
                        )
                    })
                    .collect(),
            ),
            auto_detect_measurements: req_dp.auto_detect_measurements,
            region_config_id: (!req_dp.region_config_id.is_empty())
                .then(|| req_dp.region_config_id.clone()),
            allow_roaming: req_dp.allow_roaming,
            rx1_delay: req_dp.rx1_delay as i16,
            abp_params: if req_dp.supports_otaa {
                None
            } else {
                Some(fields::AbpParams {
                    rx1_delay: req_dp.abp_rx1_delay as u8,
                    rx1_dr_offset: req_dp.abp_rx1_dr_offset as u8,
                    rx2_dr: req_dp.abp_rx2_dr as u8,
                    rx2_freq: req_dp.abp_rx2_freq,
                })
            },
            class_b_params: if req_dp.supports_class_b {
                Some(fields::ClassBParams {
                    timeout: req_dp.class_b_timeout as u16,
                    ping_slot_nb_k: req_dp.class_b_ping_slot_nb_k as u8,
                    ping_slot_dr: req_dp.class_b_ping_slot_dr as u8,
                    ping_slot_freq: req_dp.class_b_ping_slot_freq,
                })
            } else {
                None
            },
            class_c_params: if req_dp.supports_class_c {
                Some(fields::ClassCParams {
                    timeout: req_dp.class_c_timeout as u16,
                })
            } else {
                None
            },
            relay_params: if req_dp.is_relay || req_dp.is_relay_ed {
                Some(fields::RelayParams {
                    is_relay: req_dp.is_relay,
                    is_relay_ed: req_dp.is_relay_ed,
                    ed_relay_only: req_dp.relay_ed_relay_only,
                    relay_enabled: req_dp.relay_enabled,
                    relay_cad_periodicity: req_dp.relay_cad_periodicity as u8,
                    default_channel_index: req_dp.relay_default_channel_index as u8,
                    second_channel_freq: req_dp.relay_second_channel_freq,
                    second_channel_dr: req_dp.relay_second_channel_dr as u8,
                    second_channel_ack_offset: req_dp.relay_second_channel_ack_offset as u8,
                    ed_activation_mode: req_dp.relay_ed_activation_mode().from_proto(),
                    ed_smart_enable_level: req_dp.relay_ed_smart_enable_level as u8,
                    ed_back_off: req_dp.relay_ed_back_off as u8,
                    ed_uplink_limit_bucket_size: req_dp.relay_ed_uplink_limit_bucket_size as u8,
                    ed_uplink_limit_reload_rate: req_dp.relay_ed_uplink_limit_reload_rate as u8,
                    relay_join_req_limit_reload_rate: req_dp.relay_join_req_limit_reload_rate as u8,
                    relay_notify_limit_reload_rate: req_dp.relay_notify_limit_reload_rate as u8,
                    relay_global_uplink_limit_reload_rate: req_dp
                        .relay_global_uplink_limit_reload_rate
                        as u8,
                    relay_overall_limit_reload_rate: req_dp.relay_overall_limit_reload_rate as u8,
                    relay_join_req_limit_bucket_size: req_dp.relay_join_req_limit_bucket_size as u8,
                    relay_notify_limit_bucket_size: req_dp.relay_notify_limit_bucket_size as u8,
                    relay_global_uplink_limit_bucket_size: req_dp
                        .relay_global_uplink_limit_bucket_size
                        as u8,
                    relay_overall_limit_bucket_size: req_dp.relay_overall_limit_bucket_size as u8,
                })
            } else {
                None
            },
            app_layer_params: {
                let app_layer_params = req_dp.app_layer_params.unwrap_or_default();

                fields::AppLayerParams {
                    ts003_version: app_layer_params.ts003_version().from_proto(),
                    ts004_version: app_layer_params.ts004_version().from_proto(),
                    ts005_version: app_layer_params.ts005_version().from_proto(),
                    ..Default::default()
                }
            },
            ..Default::default()
        };

        dp = device_profile::create(dp).await.map_err(|e| e.status())?;

        let mut resp = Response::new(api::CreateDeviceProfileResponse {
            id: dp.id.to_string(),
        });
        resp.metadata_mut().insert(
            "x-log-device_profile_id",
            dp.id.to_string().parse().unwrap(),
        );

        Ok(resp)
    }

    async fn get(
        &self,
        request: Request<api::GetDeviceProfileRequest>,
    ) -> Result<Response<api::GetDeviceProfileResponse>, Status> {
        let req = request.get_ref();
        let dp_id = Uuid::from_str(&req.id).map_err(|e| e.status())?;

        self.validator
            .validate(
                request.extensions(),
                validator::ValidateDeviceProfileAccess::new(validator::Flag::Read, dp_id),
            )
            .await?;

        let dp = device_profile::get(&dp_id).await.map_err(|e| e.status())?;
        let abp_params = dp.abp_params.clone().unwrap_or_default();
        let class_b_params = dp.class_b_params.clone().unwrap_or_default();
        let class_c_params = dp.class_c_params.clone().unwrap_or_default();
        let relay_params = dp.relay_params.clone().unwrap_or_default();

        let mut resp = Response::new(api::GetDeviceProfileResponse {
            device_profile: Some(api::DeviceProfile {
                id: dp.id.to_string(),
                tenant_id: dp.tenant_id.to_string(),
                name: dp.name,
                description: dp.description,
                region: dp.region.to_proto().into(),
                mac_version: dp.mac_version.to_proto().into(),
                reg_params_revision: dp.reg_params_revision.to_proto().into(),
                adr_algorithm_id: dp.adr_algorithm_id,
                codec_plugin_id: dp.codec_plugin_id,
                payload_codec_runtime: dp.payload_codec_runtime.to_proto().into(),
                payload_codec_script: dp.payload_codec_script,
                flush_queue_on_activate: dp.flush_queue_on_activate,
                uplink_interval: dp.uplink_interval as u32,
                device_status_req_interval: dp.device_status_req_interval as u32,
                supports_otaa: dp.supports_otaa,
                supports_class_b: dp.supports_class_b,
                supports_class_c: dp.supports_class_c,
                class_b_timeout: class_b_params.timeout as u32,
                class_b_ping_slot_nb_k: class_b_params.ping_slot_nb_k as u32,
                class_b_ping_slot_dr: class_b_params.ping_slot_dr as u32,
                class_b_ping_slot_freq: class_b_params.ping_slot_freq as u32,
                class_c_timeout: class_c_params.timeout as u32,
                abp_rx1_delay: abp_params.rx1_delay as u32,
                abp_rx1_dr_offset: abp_params.rx1_dr_offset as u32,
                abp_rx2_dr: abp_params.rx2_dr as u32,
                abp_rx2_freq: abp_params.rx2_freq as u32,
                tags: dp.tags.into_hashmap(),
                measurements: dp
                    .measurements
                    .into_hashmap()
                    .iter()
                    .map(|(k, v)| {
                        (
                            k.to_string(),
                            api::Measurement {
                                name: v.name.clone(),
                                kind: v.kind.to_proto().into(),
                            },
                        )
                    })
                    .collect(),
                auto_detect_measurements: dp.auto_detect_measurements,
                region_config_id: dp.region_config_id.clone().unwrap_or_default(),
                is_relay: relay_params.is_relay,
                is_relay_ed: relay_params.is_relay_ed,
                relay_ed_relay_only: relay_params.ed_relay_only,
                relay_enabled: relay_params.relay_enabled,
                relay_cad_periodicity: relay_params.relay_cad_periodicity as i32,
                relay_default_channel_index: relay_params.default_channel_index as u32,
                relay_second_channel_freq: relay_params.second_channel_freq as u32,
                relay_second_channel_dr: relay_params.second_channel_dr as u32,
                relay_second_channel_ack_offset: relay_params.second_channel_ack_offset as i32,
                relay_ed_activation_mode: relay_params.ed_activation_mode.to_proto().into(),
                relay_ed_smart_enable_level: relay_params.ed_smart_enable_level as u32,
                relay_ed_back_off: relay_params.ed_back_off as u32,
                relay_ed_uplink_limit_bucket_size: relay_params.ed_uplink_limit_bucket_size as u32,
                relay_ed_uplink_limit_reload_rate: relay_params.ed_uplink_limit_reload_rate as u32,
                relay_join_req_limit_reload_rate: relay_params.relay_join_req_limit_reload_rate
                    as u32,
                relay_notify_limit_reload_rate: relay_params.relay_notify_limit_reload_rate as u32,
                relay_global_uplink_limit_reload_rate: relay_params
                    .relay_global_uplink_limit_reload_rate
                    as u32,
                relay_overall_limit_reload_rate: relay_params.relay_overall_limit_reload_rate
                    as u32,
                relay_join_req_limit_bucket_size: relay_params.relay_join_req_limit_bucket_size
                    as u32,
                relay_notify_limit_bucket_size: relay_params.relay_notify_limit_bucket_size as u32,
                relay_global_uplink_limit_bucket_size: relay_params
                    .relay_global_uplink_limit_bucket_size
                    as u32,
                relay_overall_limit_bucket_size: relay_params.relay_overall_limit_bucket_size
                    as u32,
                allow_roaming: dp.allow_roaming,
                rx1_delay: dp.rx1_delay as u32,
                app_layer_params: Some(api::AppLayerParams {
                    ts003_version: dp.app_layer_params.ts003_version.to_proto().into(),
                    ts003_f_port: dp.app_layer_params.ts003_f_port as u32,
                    ts004_version: dp.app_layer_params.ts004_version.to_proto().into(),
                    ts004_f_port: dp.app_layer_params.ts004_f_port as u32,
                    ts005_version: dp.app_layer_params.ts005_version.to_proto().into(),
                    ts005_f_port: dp.app_layer_params.ts005_f_port as u32,
                }),
            }),
            created_at: Some(helpers::datetime_to_prost_timestamp(&dp.created_at)),
            updated_at: Some(helpers::datetime_to_prost_timestamp(&dp.updated_at)),
        });
        resp.metadata_mut()
            .insert("x-log-device_profile_id", req.id.parse().unwrap());

        Ok(resp)
    }

    async fn update(
        &self,
        request: Request<api::UpdateDeviceProfileRequest>,
    ) -> Result<Response<()>, Status> {
        let req_dp = match &request.get_ref().device_profile {
            Some(v) => v,
            None => {
                return Err(Status::invalid_argument("device_profile is missing"));
            }
        };
        let dp_id = Uuid::from_str(&req_dp.id).map_err(|e| e.status())?;

        self.validator
            .validate(
                request.extensions(),
                validator::ValidateDeviceProfileAccess::new(validator::Flag::Update, dp_id),
            )
            .await?;

        // update
        let _ = device_profile::update(device_profile::DeviceProfile {
            id: dp_id.into(),
            name: req_dp.name.clone(),
            description: req_dp.description.clone(),
            region: req_dp.region().from_proto(),
            mac_version: req_dp.mac_version().from_proto(),
            reg_params_revision: req_dp.reg_params_revision().from_proto(),
            adr_algorithm_id: req_dp.adr_algorithm_id.clone(),
            codec_plugin_id: req_dp.codec_plugin_id.clone(),
            payload_codec_runtime: req_dp.payload_codec_runtime().from_proto(),
            payload_codec_script: req_dp.payload_codec_script.clone(),
            flush_queue_on_activate: req_dp.flush_queue_on_activate,
            uplink_interval: req_dp.uplink_interval as i32,
            device_status_req_interval: req_dp.device_status_req_interval as i32,
            supports_otaa: req_dp.supports_otaa,
            supports_class_b: req_dp.supports_class_b,
            supports_class_c: req_dp.supports_class_c,
            tags: fields::KeyValue::new(req_dp.tags.clone()),
            measurements: fields::Measurements::new(
                req_dp
                    .measurements
                    .iter()
                    .map(|(k, v)| {
                        (
                            k.to_string(),
                            fields::Measurement {
                                name: v.name.clone(),
                                kind: v.kind().from_proto(),
                            },
                        )
                    })
                    .collect(),
            ),
            auto_detect_measurements: req_dp.auto_detect_measurements,
            region_config_id: (!req_dp.region_config_id.is_empty())
                .then(|| req_dp.region_config_id.clone()),
            allow_roaming: req_dp.allow_roaming,
            rx1_delay: req_dp.rx1_delay as i16,
            abp_params: if req_dp.supports_otaa {
                None
            } else {
                Some(fields::AbpParams {
                    rx1_delay: req_dp.abp_rx1_delay as u8,
                    rx1_dr_offset: req_dp.abp_rx1_dr_offset as u8,
                    rx2_dr: req_dp.abp_rx2_dr as u8,
                    rx2_freq: req_dp.abp_rx2_freq,
                })
            },
            class_b_params: if req_dp.supports_class_b {
                Some(fields::ClassBParams {
                    timeout: req_dp.class_b_timeout as u16,
                    ping_slot_nb_k: req_dp.class_b_ping_slot_nb_k as u8,
                    ping_slot_dr: req_dp.class_b_ping_slot_dr as u8,
                    ping_slot_freq: req_dp.class_b_ping_slot_freq,
                })
            } else {
                None
            },
            class_c_params: if req_dp.supports_class_c {
                Some(fields::ClassCParams {
                    timeout: req_dp.class_c_timeout as u16,
                })
            } else {
                None
            },
            relay_params: if req_dp.is_relay || req_dp.is_relay_ed {
                Some(fields::RelayParams {
                    is_relay: req_dp.is_relay,
                    is_relay_ed: req_dp.is_relay_ed,
                    ed_relay_only: req_dp.relay_ed_relay_only,
                    relay_enabled: req_dp.relay_enabled,
                    relay_cad_periodicity: req_dp.relay_cad_periodicity as u8,
                    default_channel_index: req_dp.relay_default_channel_index as u8,
                    second_channel_freq: req_dp.relay_second_channel_freq,
                    second_channel_dr: req_dp.relay_second_channel_dr as u8,
                    second_channel_ack_offset: req_dp.relay_second_channel_ack_offset as u8,
                    ed_activation_mode: req_dp.relay_ed_activation_mode().from_proto(),
                    ed_smart_enable_level: req_dp.relay_ed_smart_enable_level as u8,
                    ed_back_off: req_dp.relay_ed_back_off as u8,
                    ed_uplink_limit_bucket_size: req_dp.relay_ed_uplink_limit_bucket_size as u8,
                    ed_uplink_limit_reload_rate: req_dp.relay_ed_uplink_limit_reload_rate as u8,
                    relay_join_req_limit_reload_rate: req_dp.relay_join_req_limit_reload_rate as u8,
                    relay_notify_limit_reload_rate: req_dp.relay_notify_limit_reload_rate as u8,
                    relay_global_uplink_limit_reload_rate: req_dp
                        .relay_global_uplink_limit_reload_rate
                        as u8,
                    relay_overall_limit_reload_rate: req_dp.relay_overall_limit_reload_rate as u8,
                    relay_join_req_limit_bucket_size: req_dp.relay_join_req_limit_bucket_size as u8,
                    relay_notify_limit_bucket_size: req_dp.relay_notify_limit_bucket_size as u8,
                    relay_global_uplink_limit_bucket_size: req_dp
                        .relay_global_uplink_limit_bucket_size
                        as u8,
                    relay_overall_limit_bucket_size: req_dp.relay_overall_limit_bucket_size as u8,
                })
            } else {
                None
            },
            app_layer_params: {
                let app_layer_params = req_dp.app_layer_params.unwrap_or_default();

                fields::AppLayerParams {
                    ts003_version: app_layer_params.ts003_version().from_proto(),
                    ts003_f_port: app_layer_params.ts003_f_port as u8,
                    ts004_version: app_layer_params.ts004_version().from_proto(),
                    ts004_f_port: app_layer_params.ts004_f_port as u8,
                    ts005_version: app_layer_params.ts005_version().from_proto(),
                    ts005_f_port: app_layer_params.ts005_f_port as u8,
                }
            },
            ..Default::default()
        })
        .await
        .map_err(|e| e.status())?;

        let mut resp = Response::new(());
        resp.metadata_mut()
            .insert("x-log-device_profile_id", req_dp.id.parse().unwrap());

        Ok(resp)
    }

    async fn delete(
        &self,
        request: Request<api::DeleteDeviceProfileRequest>,
    ) -> Result<Response<()>, Status> {
        let req = request.get_ref();
        let dp_id = Uuid::from_str(&req.id).map_err(|e| e.status())?;

        self.validator
            .validate(
                request.extensions(),
                validator::ValidateDeviceProfileAccess::new(validator::Flag::Delete, dp_id),
            )
            .await?;

        device_profile::delete(&dp_id)
            .await
            .map_err(|e| e.status())?;

        let mut resp = Response::new(());
        resp.metadata_mut()
            .insert("x-log-device_profile_id", req.id.parse().unwrap());

        Ok(resp)
    }

    async fn list(
        &self,
        request: Request<api::ListDeviceProfilesRequest>,
    ) -> Result<Response<api::ListDeviceProfilesResponse>, Status> {
        let req = request.get_ref();
        let tenant_id = Uuid::from_str(&req.tenant_id).map_err(|e| e.status())?;

        self.validator
            .validate(
                request.extensions(),
                validator::ValidateDeviceProfilesAccess::new(validator::Flag::List, tenant_id),
            )
            .await?;

        let filters = device_profile::Filters {
            tenant_id: Some(tenant_id),
            search: if req.search.is_empty() {
                None
            } else {
                Some(req.search.to_string())
            },
        };

        let count = device_profile::get_count(&filters)
            .await
            .map_err(|e| e.status())?;
        let items = device_profile::list(req.limit as i64, req.offset as i64, &filters)
            .await
            .map_err(|e| e.status())?;

        let mut resp = Response::new(api::ListDeviceProfilesResponse {
            total_count: count as u32,
            result: items
                .iter()
                .map(|dp| api::DeviceProfileListItem {
                    id: dp.id.to_string(),
                    created_at: Some(helpers::datetime_to_prost_timestamp(&dp.created_at)),
                    updated_at: Some(helpers::datetime_to_prost_timestamp(&dp.updated_at)),
                    name: dp.name.clone(),
                    region: dp.region.to_proto().into(),
                    mac_version: dp.mac_version.to_proto().into(),
                    reg_params_revision: dp.reg_params_revision.to_proto().into(),
                    supports_otaa: dp.supports_otaa,
                    supports_class_b: dp.supports_class_b,
                    supports_class_c: dp.supports_class_c,
                })
                .collect(),
        });
        resp.metadata_mut()
            .insert("x-log-tenant_id", req.tenant_id.parse().unwrap());

        Ok(resp)
    }

    async fn list_adr_algorithms(
        &self,
        request: Request<()>,
    ) -> Result<Response<api::ListDeviceProfileAdrAlgorithmsResponse>, Status> {
        self.validator
            .validate(
                request.extensions(),
                validator::ValidateActiveUserOrKey::new(),
            )
            .await?;

        let items = adr::get_algorithms().await;
        let mut result: Vec<api::AdrAlgorithmListItem> = items
            .iter()
            .map(|(k, v)| api::AdrAlgorithmListItem {
                id: k.clone(),
                name: v.clone(),
            })
            .collect();
        result.sort_by(|a, b| a.name.cmp(&b.name));

        Ok(Response::new(api::ListDeviceProfileAdrAlgorithmsResponse {
            total_count: items.len() as u32,
            result,
        }))
    }

    async fn list_codec_plugins(
        &self,
        request: Request<()>,
    ) -> Result<Response<api::ListDeviceProfileCodecPluginsResponse>, Status> {
        self.validator
            .validate(
                request.extensions(),
                validator::ValidateActiveUserOrKey::new(),
            )
            .await?;

        let items = codec::js_plugin::get_plugins().await;
        let mut result: Vec<api::CodecPluginListItem> = items
            .iter()
            .map(|(k, v)| api::CodecPluginListItem {
                id: k.clone(),
                name: v.clone(),
            })
            .collect();
        result.sort_by(|a, b| a.name.cmp(&b.name));

        Ok(Response::new(api::ListDeviceProfileCodecPluginsResponse {
            total_count: items.len() as u32,
            result,
        }))
    }
}

#[cfg(test)]
pub mod test {
    use super::*;
    use crate::api::auth::validator::RequestValidator;
    use crate::api::auth::AuthID;
    use crate::storage::{tenant, user};
    use crate::test;
    use chirpstack_api::common;

    #[tokio::test]
    async fn test_device_profile() {
        let _guard = test::prepare().await;

        // setup admin user
        let u = user::User {
            is_admin: true,
            is_active: true,
            email: "admin@admin".into(),
            email_verified: true,
            ..Default::default()
        };
        let u = user::create(u).await.unwrap();

        // create tenant
        let t = tenant::create(tenant::Tenant {
            name: "test-tenant".into(),
            can_have_gateways: true,
            max_gateway_count: 10,
            ..Default::default()
        })
        .await
        .unwrap();

        // setup the api
        let service = DeviceProfile::new(RequestValidator::new());

        // create
        let create_req = get_request(
            &u.id,
            api::CreateDeviceProfileRequest {
                device_profile: Some(api::DeviceProfile {
                    tenant_id: t.id.to_string(),
                    name: "test-dp".into(),
                    region: common::Region::Eu868.into(),
                    mac_version: common::MacVersion::Lorawan103.into(),
                    reg_params_revision: common::RegParamsRevision::A.into(),
                    adr_algorithm_id: "default".into(),
                    codec_plugin_id: "passthrough".into(),
                    ..Default::default()
                }),
            },
        );
        let create_resp = service.create(create_req).await.unwrap();
        let dp_id = Uuid::from_str(&create_resp.get_ref().id).unwrap();

        // get
        let get_req = get_request(
            &u.id,
            api::GetDeviceProfileRequest {
                id: dp_id.to_string(),
            },
        );
        let get_resp = service.get(get_req).await.unwrap();
        assert_eq!(
            Some(api::DeviceProfile {
                id: dp_id.to_string(),
                tenant_id: t.id.to_string(),
                name: "test-dp".into(),
                region: common::Region::Eu868.into(),
                mac_version: common::MacVersion::Lorawan103.into(),
                reg_params_revision: common::RegParamsRevision::A.into(),
                adr_algorithm_id: "default".into(),
<<<<<<< HEAD
                codec_plugin_id: "passthrough".into(),
=======
                app_layer_params: Some(api::AppLayerParams {
                    ts003_version: api::Ts003Version::Ts003NotImplemented.into(),
                    ts003_f_port: 202,
                    ts004_version: api::Ts004Version::Ts004NotImplemented.into(),
                    ts004_f_port: 201,
                    ts005_version: api::Ts005Version::Ts005NotImplemented.into(),
                    ts005_f_port: 200,
                }),
>>>>>>> 7d1e85e5
                ..Default::default()
            }),
            get_resp.get_ref().device_profile
        );

        // update
        let update_req = get_request(
            &u.id,
            api::UpdateDeviceProfileRequest {
                device_profile: Some(api::DeviceProfile {
                    id: dp_id.to_string(),
                    tenant_id: t.id.to_string(),
                    name: "test-dp-updated".into(),
                    region: common::Region::Us915.into(),
                    mac_version: common::MacVersion::Lorawan103.into(),
                    reg_params_revision: common::RegParamsRevision::A.into(),
                    adr_algorithm_id: "default".into(),
                    codec_plugin_id: "passthrough".into(),
                    ..Default::default()
                }),
            },
        );
        let _ = service.update(update_req).await.unwrap();

        // get
        let get_req = get_request(
            &u.id,
            api::GetDeviceProfileRequest {
                id: dp_id.to_string(),
            },
        );
        let get_resp = service.get(get_req).await.unwrap();
        assert_eq!(
            Some(api::DeviceProfile {
                id: dp_id.to_string(),
                tenant_id: t.id.to_string(),
                name: "test-dp-updated".into(),
                region: common::Region::Us915.into(),
                mac_version: common::MacVersion::Lorawan103.into(),
                reg_params_revision: common::RegParamsRevision::A.into(),
                adr_algorithm_id: "default".into(),
<<<<<<< HEAD
                codec_plugin_id: "passthrough".into(),
=======
                app_layer_params: Some(api::AppLayerParams::default()),
>>>>>>> 7d1e85e5
                ..Default::default()
            }),
            get_resp.get_ref().device_profile
        );

        // list
        let list_req = get_request(
            &u.id,
            api::ListDeviceProfilesRequest {
                tenant_id: t.id.to_string(),
                limit: 10,
                search: "update".into(),
                ..Default::default()
            },
        );
        let list_resp = service.list(list_req).await.unwrap();
        let list_resp = list_resp.get_ref();
        assert_eq!(1, list_resp.total_count);
        assert_eq!(1, list_resp.result.len());
        assert_eq!(dp_id.to_string(), list_resp.result[0].id);

        // delete
        let del_req = get_request(
            &u.id,
            api::DeleteDeviceProfileRequest {
                id: dp_id.to_string(),
            },
        );
        let _ = service.delete(del_req).await.unwrap();
        let del_req = get_request(
            &u.id,
            api::DeleteDeviceProfileRequest {
                id: dp_id.to_string(),
            },
        );
        let del_resp = service.delete(del_req).await;
        assert!(del_resp.is_err());

        // list adr algorithms
        let list_adr_algs_req = get_request(&u.id, ());
        let list_adr_algs_resp = service
            .list_adr_algorithms(list_adr_algs_req)
            .await
            .unwrap();
        let list_adr_algs_resp = list_adr_algs_resp.get_ref();
        assert_eq!(3, list_adr_algs_resp.total_count);
        assert_eq!(3, list_adr_algs_resp.result.len());
        assert_eq!("default", list_adr_algs_resp.result[0].id);
        assert_eq!("lr_fhss", list_adr_algs_resp.result[1].id);
        assert_eq!("lora_lr_fhss", list_adr_algs_resp.result[2].id);

        // TODO: add test for codec plugins that calls list_codec_plugins
    }

    fn get_request<T>(user_id: &Uuid, req: T) -> Request<T> {
        let mut req = Request::new(req);
        req.extensions_mut().insert(AuthID::User(*user_id));
        req
    }
}<|MERGE_RESOLUTION|>--- conflicted
+++ resolved
@@ -630,9 +630,6 @@
                 mac_version: common::MacVersion::Lorawan103.into(),
                 reg_params_revision: common::RegParamsRevision::A.into(),
                 adr_algorithm_id: "default".into(),
-<<<<<<< HEAD
-                codec_plugin_id: "passthrough".into(),
-=======
                 app_layer_params: Some(api::AppLayerParams {
                     ts003_version: api::Ts003Version::Ts003NotImplemented.into(),
                     ts003_f_port: 202,
@@ -641,7 +638,7 @@
                     ts005_version: api::Ts005Version::Ts005NotImplemented.into(),
                     ts005_f_port: 200,
                 }),
->>>>>>> 7d1e85e5
+				codec_plugin_id: "passthrough".into(),
                 ..Default::default()
             }),
             get_resp.get_ref().device_profile
@@ -683,11 +680,8 @@
                 mac_version: common::MacVersion::Lorawan103.into(),
                 reg_params_revision: common::RegParamsRevision::A.into(),
                 adr_algorithm_id: "default".into(),
-<<<<<<< HEAD
-                codec_plugin_id: "passthrough".into(),
-=======
                 app_layer_params: Some(api::AppLayerParams::default()),
->>>>>>> 7d1e85e5
+				codec_plugin_id: "passthrough".into(),
                 ..Default::default()
             }),
             get_resp.get_ref().device_profile
