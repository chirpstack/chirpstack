--- conflicted
+++ resolved
@@ -1945,13 +1945,9 @@
             }),
         };
         let mut create_req = Request::new(create_req);
-<<<<<<< HEAD
         create_req
             .extensions_mut()
             .insert(AuthID::User(Into::<uuid::Uuid>::into(u.id).clone()));
-=======
-        create_req.extensions_mut().insert(AuthID::User(u.id));
->>>>>>> 489a35e0
         let create_resp = service.create(create_req).await.unwrap();
         let create_resp = create_resp.get_ref();
 
@@ -1960,13 +1956,9 @@
             id: create_resp.id.clone(),
         };
         let mut get_req = Request::new(get_req);
-<<<<<<< HEAD
         get_req
             .extensions_mut()
             .insert(AuthID::User(Into::<uuid::Uuid>::into(u.id).clone()));
-=======
-        get_req.extensions_mut().insert(AuthID::User(u.id));
->>>>>>> 489a35e0
         let get_resp = service.get(get_req).await.unwrap();
         assert_eq!(
             Some(api::Application {
@@ -1988,13 +1980,9 @@
             }),
         };
         let mut up_req = Request::new(up_req);
-<<<<<<< HEAD
         up_req
             .extensions_mut()
             .insert(AuthID::User(Into::<uuid::Uuid>::into(u.id).clone()));
-=======
-        up_req.extensions_mut().insert(AuthID::User(u.id));
->>>>>>> 489a35e0
         let _ = service.update(up_req).await.unwrap();
 
         //get
@@ -2002,13 +1990,9 @@
             id: create_resp.id.clone(),
         };
         let mut get_req = Request::new(get_req);
-<<<<<<< HEAD
         get_req
             .extensions_mut()
             .insert(AuthID::User(Into::<uuid::Uuid>::into(u.id).clone()));
-=======
-        get_req.extensions_mut().insert(AuthID::User(u.id));
->>>>>>> 489a35e0
         let get_resp = service.get(get_req).await.unwrap();
         assert_eq!(
             Some(api::Application {
@@ -2028,13 +2012,9 @@
             offset: 0,
         };
         let mut list_req = Request::new(list_req);
-<<<<<<< HEAD
         list_req
             .extensions_mut()
             .insert(AuthID::User(Into::<uuid::Uuid>::into(u.id).clone()));
-=======
-        list_req.extensions_mut().insert(AuthID::User(u.id));
->>>>>>> 489a35e0
         let list_resp = service.list(list_req).await.unwrap();
         assert_eq!(1, list_resp.get_ref().total_count);
         assert_eq!(1, list_resp.get_ref().result.len());
@@ -2044,26 +2024,18 @@
             id: create_resp.id.clone(),
         };
         let mut del_req = Request::new(del_req);
-<<<<<<< HEAD
         del_req
             .extensions_mut()
             .insert(AuthID::User(Into::<uuid::Uuid>::into(u.id).clone()));
-=======
-        del_req.extensions_mut().insert(AuthID::User(u.id));
->>>>>>> 489a35e0
         let _ = service.delete(del_req).await.unwrap();
 
         let del_req = api::DeleteApplicationRequest {
             id: create_resp.id.clone(),
         };
         let mut del_req = Request::new(del_req);
-<<<<<<< HEAD
         del_req
             .extensions_mut()
             .insert(AuthID::User(Into::<uuid::Uuid>::into(u.id).clone()));
-=======
-        del_req.extensions_mut().insert(AuthID::User(u.id));
->>>>>>> 489a35e0
         let del_resp = service.delete(del_req).await;
         assert!(del_resp.is_err());
     }
