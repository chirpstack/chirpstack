--- conflicted
+++ resolved
@@ -892,15 +892,9 @@
 
         let d = Device {
             name: "test-dev".into(),
-<<<<<<< HEAD
-            dev_eui: dev_eui,
-            application_id: application_id,
-            device_profile_id: device_profile_id.into(),
-=======
             dev_eui,
             application_id,
-            device_profile_id,
->>>>>>> 489a35e0
+            device_profile_id: device_profile_id.into(),
             ..Default::default()
         };
 
