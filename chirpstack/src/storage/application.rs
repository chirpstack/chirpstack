--- conflicted
+++ resolved
@@ -121,11 +121,7 @@
     *const str: deserialize::FromSql<Text, DB>,
 {
     fn from_sql(value: <DB as Backend>::RawValue<'_>) -> deserialize::Result<Self> {
-<<<<<<< HEAD
-        let string = <*const str as deserialize::FromSql<Text, DB>>::from_sql(value)?;
-=======
         let string = <*const str>::from_sql(value)?;
->>>>>>> eda6646b
         Ok(Self::from_str(unsafe { &*string })?)
     }
 }
