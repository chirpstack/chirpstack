--- conflicted
+++ resolved
@@ -34,13 +34,8 @@
     "deadpool",
     "async-connection-wrapper",
   ] }
-<<<<<<< HEAD
   tokio-postgres = { version = "0.7", optional = true }
-  tokio-postgres-rustls = { version = "0.11", optional = true }
-=======
-  tokio-postgres = "0.7"
-  tokio-postgres-rustls = "0.12"
->>>>>>> eda6646b
+  tokio-postgres-rustls = { version = "0.12", optional = true }
   bigdecimal = "0.4"
   redis = { version = "0.26", features = ["tls-rustls", "tokio-rustls-comp"] }
   deadpool-redis = { version = "0.15", features = ["cluster"] }
