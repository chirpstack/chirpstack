--- conflicted
+++ resolved
@@ -17,12 +17,8 @@
 serde = { version = "1.0", features = ["derive", "rc"] }
 serde_yaml = "0.9"
 serde_json = "1.0"
-<<<<<<< HEAD
+humantime-serde = "1.1"
 serde_amqp = "0.4.3"
-humantime-serde = "1.0"
-=======
-humantime-serde = "1.1"
->>>>>>> 5f4d03f3
 toml = "0.5"
 handlebars = "4.3"
 
@@ -55,19 +51,11 @@
 sha2 = "0.10"
 urlencoding = "2.1"
 geohash = "0.12"
-<<<<<<< HEAD
 gcp_auth = "0.7.2"
 lapin = "2.1.1"
 tokio-executor-trait = "2.1.0"
 tokio-reactor-trait = "1.1.0"
-rdkafka = { version = "0.28.0", features = ["cmake-build","gssapi-vendored", "ssl-vendored"]}
-=======
-gcp_auth = "0.7"
-lapin = "2.1"
-tokio-executor-trait = "2.1"
-tokio-reactor-trait = "1.1"
-rdkafka = { version = "0.28", features = ["cmake-build"]}
->>>>>>> 5f4d03f3
+rdkafka = { version = "0.28.0", features = ["cmake-build"]}
 
 # gRPC and Protobuf
 tonic = "0.8"
