[package]
  name = "chirpstack"
  description = "ChirpStack is an open-source LoRaWAN(TM) Network Server"
  repository = "https://github.com/chirpstack/chirpstack"
  homepage = "https://www.chirpstack.io/"
  version = "4.9.0"
  authors = ["Orne Brocaar <info@brocaar.com>"]
  edition = "2021"
  publish = false
  license = "MIT"

[dependencies]
  # CLI interface
  clap = { version = "4.5", features = ["derive"] }

  # Configuration
  serde = { version = "1.0", features = ["derive", "rc"] }
  serde_yaml = "0.9"
  serde_json = "1.0"
  serde_urlencoded = "0.7"
  humantime-serde = "1.1"
  toml = "0.8"
  handlebars = "6.0"

  # Database
  email_address = "0.2"
  diesel = { version = "2.2", features = [
    "chrono",
    "numeric",
    "64-column-tables",
  ] }
  diesel_migrations = { version = "2.2" }
  diesel-async = { version = "0.5", features = [
    "deadpool",
    "async-connection-wrapper",
  ] }
  tokio-postgres = { version = "0.7", optional = true }
  tokio-postgres-rustls = { version = "0.12", optional = true }
  bigdecimal = "0.4"
  redis = { version = "0.26", features = ["tls-rustls", "tokio-rustls-comp"] }
  deadpool-redis = { version = "0.16", features = ["cluster"] }

  # Logging
  tracing = "0.1"
  tracing-subscriber = { version = "0.3", features = [
    "fmt",
    "ansi",
    "json",
  ], default-features = true }

  # ChirpStack API definitions
  chirpstack_api = { path = "../api/rust", features = ["default", "internal"] }
  lrwn = { path = "../lrwn", features = [
    "serde",
    "diesel",
    "regions",
    "crypto",
  ] }
  backend = { path = "../backend" }

  # HTTP
  reqwest = { version = "0.12", features = [
    "json",
    "rustls-tls-native-roots",
  ], default-features = false }

  # Integrations
  aws-sign-v4 = "0.3"
  hmac = "0.12"
  sha2 = "0.10"
  urlencoding = "2.1"
  geohash = "0.13"
  gcp_auth = "0.12"
  lapin = { version = "2.5", default-features = false }
  tokio-executor-trait = "2.1"
  tokio-reactor-trait = "1.1"
  rdkafka = { version = "0.36", default-features = false, features = [
    "tokio",
    "cmake-build",
  ] }

  # gRPC and Protobuf
  tonic = "0.12"
  tonic-web = "0.12"
  tonic-reflection = "0.12"
  tokio = { version = "1.38", features = ["macros", "rt-multi-thread"] }
  tokio-stream = "0.1"
  prost-types = "0.13"
  prost = "0.13"
  pbjson-types = "0.7"

  # gRPC and HTTP multiplexing
  axum = "0.7"
  axum-server = { version = "0.7.1", features = ["tls-rustls-no-provider"] }
  tower = { version = "0.4" }
  futures = "0.3"
  futures-util = "0.3"
  http = "1.1"
  http-body = "1.0"
  rust-embed = "8.5"
  mime_guess = "2.0"
  tower-http = { version = "0.5", features = ["trace", "auth"] }

  # Error handling
  thiserror = "1.0"
  anyhow = "1.0"

  # Authentication
  pbkdf2 = { version = "0.12", features = ["simple"] }
  rand_core = { version = "0.6", features = ["std"] }
  jsonwebtoken = "9.2"
  rustls = { version = "0.23", default-features = false, features = [
    "logging",
    "std",
    "tls12",
    "ring",
  ] }
  rustls-native-certs = "0.7"
  rustls-pemfile = "2.1"
  pem = "3.0"
  x509-parser = "0.16"
  rsa = "0.9"
  elliptic-curve = { version = "0.13", features = ["pem"] }
  p256 = "0.13"
  rcgen = { version = "0.13.1", features = ["x509-parser"] }
  oauth2 = "5.0.0-alpha.4"
  openidconnect = { version = "4.0.0-alpha.2", features = [
    "accept-rfc3339-timestamps",
  ] }

  # MQTT
  rumqttc = { version = "0.24", features = ["url"] }
  hex = "0.4"

  # Codecs
  rquickjs = { version = "0.6", features = [
    "bindgen",
    "loader",
    "array-buffer",
    "chrono",
  ] }

  # Misc
  lazy_static = "1.5"
  uuid = { version = "1.10", features = ["v4", "serde"] }
  chrono = "0.4"
  async-trait = "0.1"
  aes = "0.8"
  rand = "0.8"
  base64 = "0.22"
  async-recursion = "1.1"
  regex = "1.10"
  petgraph = "0.6"
  prometheus-client = "0.22"
  pin-project = "1.1"
<<<<<<< HEAD
  scoped-futures = { version = "0.1", features = ["std"] }
=======
  signal-hook = "0.3"
  signal-hook-tokio = { version = "0.3", features = ["futures-v0_3"] }
>>>>>>> 489a35e0

# Development and testing
[dev-dependencies]
  httpmock = "0.7.0"
  bytes = "1.6"
  dotenv = "0.15"

[features]
  default = ["postgres"]
  postgres = [
    "tokio-postgres",
    "tokio-postgres-rustls",
    "diesel/postgres_backend",
    "diesel/serde_json",
    "diesel/uuid",
    "diesel-async/postgres",
    "lrwn/postgres",
  ]
  sqlite = [
    "diesel/sqlite",
    "diesel/returning_clauses_for_sqlite_3_35",
    "lrwn/sqlite",
    "diesel-async/sync-connection-wrapper",
    "diesel-async/sqlite",
  ]
  test-all-integrations = [
    "test-integration-amqp",
    "test-integration-kafka",
    "test-integration-mqtt",
  ]
  test-integration-amqp = []
  test-integration-kafka = []
  test-integration-mqtt = []

  # Debian packaging.
  [package.metadata.deb]
    assets = [
      [
        "target/release/chirpstack",
        "usr/bin/",
        "755",
      ],
      [
        "configuration/*.toml",
        "etc/chirpstack/",
        "640",
      ],
    ]
    conf-files = [
      "/etc/chirpstack/chirpstack.toml",
      "/etc/chirpstack/region_as923.toml",
      "/etc/chirpstack/region_as923_2.toml",
      "/etc/chirpstack/region_as923_3.toml",
      "/etc/chirpstack/region_as923_4.toml",
      "/etc/chirpstack/region_au915_0.toml",
      "/etc/chirpstack/region_au915_1.toml",
      "/etc/chirpstack/region_au915_2.toml",
      "/etc/chirpstack/region_au915_3.toml",
      "/etc/chirpstack/region_au915_4.toml",
      "/etc/chirpstack/region_au915_5.toml",
      "/etc/chirpstack/region_au915_6.toml",
      "/etc/chirpstack/region_au915_7.toml",
      "/etc/chirpstack/region_cn779.toml",
      "/etc/chirpstack/region_eu433.toml",
      "/etc/chirpstack/region_eu868.toml",
      "/etc/chirpstack/region_in865.toml",
      "/etc/chirpstack/region_ism2400.toml",
      "/etc/chirpstack/region_kr920.toml",
      "/etc/chirpstack/region_ru864.toml",
      "/etc/chirpstack/region_us915_0.toml",
      "/etc/chirpstack/region_us915_1.toml",
      "/etc/chirpstack/region_us915_2.toml",
      "/etc/chirpstack/region_us915_3.toml",
      "/etc/chirpstack/region_us915_4.toml",
      "/etc/chirpstack/region_us915_5.toml",
      "/etc/chirpstack/region_us915_6.toml",
      "/etc/chirpstack/region_us915_7.toml",
    ]
    suggests = "postgresql, mosquitto, redis"
    maintainer-scripts = "debian/"
    systemd-units = { enable = true }

  [package.metadata.generate-rpm]
    auto-req = "no"

    pre_install_script = '''
id chirpstack &>/dev/null
if [[ $? -ne 0 ]]; then
	useradd --system -U -M chirpstack -s /bin/false -d /etc/chirpstack
fi
'''

    post_install_script = '''
chown -R chirpstack:chirpstack /etc/chirpstack
chmod 750 /etc/chirpstack
chmod 640 /etc/chirpstack/*.toml
'''

    assets = [
      { source = "target/release/chirpstack", dest = "/usr/bin/chirpstack", mode = "755" },
      { source = "configuration/*", dest = "/etc/chirpstack" },
      { source = "rpm/chirpstack.service", dest = "/lib/systemd/system/chirpstack.service" },
    ]<|MERGE_RESOLUTION|>--- conflicted
+++ resolved
@@ -153,12 +153,9 @@
   petgraph = "0.6"
   prometheus-client = "0.22"
   pin-project = "1.1"
-<<<<<<< HEAD
   scoped-futures = { version = "0.1", features = ["std"] }
-=======
   signal-hook = "0.3"
   signal-hook-tokio = { version = "0.3", features = ["futures-v0_3"] }
->>>>>>> 489a35e0
 
 # Development and testing
 [dev-dependencies]
