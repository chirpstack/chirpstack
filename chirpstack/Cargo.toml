[package]
  name = "chirpstack"
  description = "ChirpStack is an open-source LoRaWAN(TM) Network Server"
  repository = "https://github.com/chirpstack/chirpstack"
  homepage = "https://www.chirpstack.io/"
<<<<<<< HEAD
  version = "4.8.0-test.5"
=======
  version = "4.8.1"
>>>>>>> 3b95a413
  authors = ["Orne Brocaar <info@brocaar.com>"]
  edition = "2021"
  publish = false
  license = "MIT"

[dependencies]
  # CLI interface
  clap = { version = "4.5", features = ["derive"] }

  # Configuration
  serde = { version = "1.0", features = ["derive", "rc"] }
  serde_yaml = "0.9"
  serde_json = "1.0"
  serde_urlencoded = "0.7"
  humantime-serde = "1.1"
  toml = "0.8"
  handlebars = "5.1"

  # Database
  email_address = "0.2"
  diesel = { version = "2.1", features = [
    "chrono",
<<<<<<< HEAD
=======
    "uuid",
    "serde_json",
>>>>>>> 3b95a413
    "numeric",
    "64-column-tables",
    "postgres_backend",
  ] }
  diesel_migrations = { version = "2.1" }
  diesel-async = { version = "0.4", features = [
    "deadpool",
    "postgres",
    "async-connection-wrapper",
  ] }
  tokio-postgres = "0.7"
  tokio-postgres-rustls = "0.11"
  bigdecimal = "0.4"
  redis = { version = "0.25.2", features = ["tls-rustls", "tokio-rustls-comp"] }
  deadpool-redis = { version = "0.15", features = ["cluster"] }

  # Logging
  tracing = "0.1"
  tracing-subscriber = { version = "0.3", features = [
    "fmt",
    "ansi",
    "json",
  ], default-features = true }

  # ChirpStack API definitions
  chirpstack_api = { path = "../api/rust", features = [
    "default",
    "internal",
    "diesel",
  ] }
  lrwn = { path = "../lrwn", features = [
    "serde",
    "diesel",
    "regions",
    "crypto",
  ] }
  backend = { path = "../backend" }

  # HTTP
  reqwest = { version = "0.12", features = [
    "json",
    "rustls-tls-native-roots",
  ], default-features = false }

  # Integrations
  aws-sign-v4 = "0.3"
  hmac = "0.12"
  sha2 = "0.10"
  urlencoding = "2.1"
  geohash = "0.13"
  gcp_auth = "0.11"
  lapin = "2.3"
  tokio-executor-trait = "2.1"
  tokio-reactor-trait = "1.1"
  rdkafka = { version = "0.36", default-features = false, features = [
    "tokio",
    "cmake-build",
  ] }

  # gRPC and Protobuf
  tonic = "0.11"
  tonic-web = "0.11"
  tonic-reflection = "0.11"
  tokio = { version = "1.36", features = ["macros", "rt-multi-thread"] }
  tokio-stream = "0.1"
  prost-types = "0.12"
  prost = "0.12"
  pbjson-types = "0.6"

  # gRPC and HTTP multiplexing
  warp = { version = "0.3", features = ["tls"], default-features = false }
  hyper = "0.14"
  tower = "0.4"
  futures = "0.3"
  futures-util = "0.3"
  http = "0.2"
  http-body = "0.4"
  rust-embed = "8.3"
  mime_guess = "2.0"
  tower-http = { version = "0.4", features = ["trace", "auth"] }

  # Error handling
  thiserror = "1.0"
  anyhow = "1.0"

  # Authentication
  pbkdf2 = { version = "0.12", features = ["simple"] }
  rand_core = { version = "0.6", features = ["std"] }
  jsonwebtoken = "9.2"
  rustls = "0.22"
  rustls-native-certs = "0.7"
  rustls-pemfile = "2.1"
  pem = "3.0"
  x509-parser = "0.16"
  rsa = "0.9"
  elliptic-curve = { version = "0.13", features = ["pem"] }
  p256 = "0.13"
  rcgen = { version = "0.13.1", features = ["x509-parser"] }
  openidconnect = { version = "3.5", features = ["accept-rfc3339-timestamps"] }
  oauth2 = "4.4"

  # MQTT
  rumqttc = { version = "0.24", features = ["url"] }
  hex = "0.4"

  # Codecs
  rquickjs = { version = "0.6", features = [
    "bindgen",
    "loader",
    "array-buffer",
    "chrono",
  ] }

  # Misc
  lazy_static = "1.4"
  uuid = { version = "1.8", features = ["v4", "serde"] }
  chrono = "0.4"
  async-trait = "0.1"
  aes = "0.8"
  rand = "0.8"
  base64 = "0.22"
  async-recursion = "1.0"
  regex = "1.10"
  petgraph = "0.6"
  prometheus-client = "0.22"
  pin-project = "1.1"

# Development and testing
[dev-dependencies]
  httpmock = "0.7.0"
  bytes = "1.5"
  dotenv = "0.15"

[features]
<<<<<<< HEAD
  default = ["postgres"]
  postgres = [
    "diesel/postgres",
    "diesel/serde_json",
    "diesel/uuid",
    "lrwn/postgres",
  ]
  sqlite = [
    "diesel/sqlite",
    "diesel/returning_clauses_for_sqlite_3_35",
    "lrwn/sqlite",
    "diesel-async/sync-connection-wrapper",
  ]
=======
>>>>>>> 3b95a413
  test-all-integrations = [
    "test-integration-amqp",
    "test-integration-kafka",
    "test-integration-mqtt",
  ]
  test-integration-amqp = []
  test-integration-kafka = []
  test-integration-mqtt = []

  # Debian packaging.
  [package.metadata.deb]
    assets = [
      [
        "target/release/chirpstack",
        "usr/bin/",
        "755",
      ],
      [
        "configuration/*.toml",
        "etc/chirpstack/",
        "640",
      ],
    ]
    conf-files = [
      "/etc/chirpstack/chirpstack.toml",
      "/etc/chirpstack/region_as923.toml",
      "/etc/chirpstack/region_as923_2.toml",
      "/etc/chirpstack/region_as923_3.toml",
      "/etc/chirpstack/region_as923_4.toml",
      "/etc/chirpstack/region_au915_0.toml",
      "/etc/chirpstack/region_au915_1.toml",
      "/etc/chirpstack/region_au915_2.toml",
      "/etc/chirpstack/region_au915_3.toml",
      "/etc/chirpstack/region_au915_4.toml",
      "/etc/chirpstack/region_au915_5.toml",
      "/etc/chirpstack/region_au915_6.toml",
      "/etc/chirpstack/region_au915_7.toml",
      "/etc/chirpstack/region_cn779.toml",
      "/etc/chirpstack/region_eu433.toml",
      "/etc/chirpstack/region_eu868.toml",
      "/etc/chirpstack/region_in865.toml",
      "/etc/chirpstack/region_ism2400.toml",
      "/etc/chirpstack/region_kr920.toml",
      "/etc/chirpstack/region_ru864.toml",
      "/etc/chirpstack/region_us915_0.toml",
      "/etc/chirpstack/region_us915_1.toml",
      "/etc/chirpstack/region_us915_2.toml",
      "/etc/chirpstack/region_us915_3.toml",
      "/etc/chirpstack/region_us915_4.toml",
      "/etc/chirpstack/region_us915_5.toml",
      "/etc/chirpstack/region_us915_6.toml",
      "/etc/chirpstack/region_us915_7.toml",
    ]
    suggests = "postgresql, mosquitto, redis"
    maintainer-scripts = "debian/"
    systemd-units = { enable = true }

  [package.metadata.generate-rpm]
    auto-req = "no"

    pre_install_script = '''
id chirpstack &>/dev/null
if [[ $? -ne 0 ]]; then
	useradd --system -U -M chirpstack -s /bin/false -d /etc/chirpstack
fi
'''

    post_install_script = '''
chown -R chirpstack:chirpstack /etc/chirpstack
chmod 750 /etc/chirpstack
chmod 640 /etc/chirpstack/*.toml
'''

    assets = [
      { source = "target/release/chirpstack", dest = "/usr/bin/chirpstack", mode = "755" },
      { source = "configuration/*", dest = "/etc/chirpstack" },
      { source = "rpm/chirpstack.service", dest = "/lib/systemd/system/chirpstack.service" },
    ]<|MERGE_RESOLUTION|>--- conflicted
+++ resolved
@@ -3,11 +3,7 @@
   description = "ChirpStack is an open-source LoRaWAN(TM) Network Server"
   repository = "https://github.com/chirpstack/chirpstack"
   homepage = "https://www.chirpstack.io/"
-<<<<<<< HEAD
-  version = "4.8.0-test.5"
-=======
   version = "4.8.1"
->>>>>>> 3b95a413
   authors = ["Orne Brocaar <info@brocaar.com>"]
   edition = "2021"
   publish = false
@@ -30,11 +26,6 @@
   email_address = "0.2"
   diesel = { version = "2.1", features = [
     "chrono",
-<<<<<<< HEAD
-=======
-    "uuid",
-    "serde_json",
->>>>>>> 3b95a413
     "numeric",
     "64-column-tables",
     "postgres_backend",
@@ -169,7 +160,6 @@
   dotenv = "0.15"
 
 [features]
-<<<<<<< HEAD
   default = ["postgres"]
   postgres = [
     "diesel/postgres",
@@ -183,8 +173,6 @@
     "lrwn/sqlite",
     "diesel-async/sync-connection-wrapper",
   ]
-=======
->>>>>>> 3b95a413
   test-all-integrations = [
     "test-integration-amqp",
     "test-integration-kafka",
