import React, { Component } from "react";
import { withRouter, RouteComponentProps, Link } from "react-router-dom";

<<<<<<< HEAD
import { Menu } from "antd";
import {
  CloudOutlined,
  HomeOutlined,
  UserOutlined,
  DashboardOutlined,
  KeyOutlined,
  WifiOutlined,
  ControlOutlined,
  AppstoreOutlined,
} from "@ant-design/icons";

import {
  GetTenantResponse,
  ListTenantsRequest,
  ListTenantsResponse,
} from "@chirpstack/chirpstack-api-grpc-web/api/tenant_pb";
=======
import { Menu, MenuProps } from "antd";
import { CloudOutlined, HomeOutlined, UserOutlined, DashboardOutlined, KeyOutlined, WifiOutlined, ControlOutlined, AppstoreOutlined } from "@ant-design/icons";

import { GetTenantResponse, ListTenantsRequest, ListTenantsResponse } from "@chirpstack/chirpstack-api-grpc-web/api/tenant_pb";
>>>>>>> d8377cd2

import Autocomplete, { OptionCallbackFunc, OptionsCallbackFunc } from "../components/Autocomplete";
import TenantStore from "../stores/TenantStore";
import SessionStore from "../stores/SessionStore";


interface IState {
  tenantId: string;
  selectedKey: string;
}

class SideMenu extends Component<RouteComponentProps, IState> {
  constructor(props: RouteComponentProps) {
    super(props);

    this.state = {
      tenantId: "",
      selectedKey: "ns-dashboard",
    };
  }

  componentDidMount() {
    SessionStore.on("tenant.change", this.setTenant);
    this.setTenant();
    this.parseLocation();
  }

  componentWillUnmount() {
    SessionStore.removeListener("tenant.change", this.setTenant);
  }

  componentDidUpdate(prevProps: RouteComponentProps) {
    if (this.props === prevProps) {
      return;
    }

    this.parseLocation();
  }

  setTenant = () => {
    this.setState({
      tenantId: SessionStore.getTenantId(),
    });
  };

  getTenantOptions = (search: string, fn: OptionsCallbackFunc) => {
    let req = new ListTenantsRequest();
    req.setSearch(search);
    req.setLimit(10);

    TenantStore.list(req, (resp: ListTenantsResponse) => {
      const options = resp.getResultList().map((o, i) => {
        return { label: o.getName(), value: o.getId() };
      });
      fn(options);
    });
  };

  getTenantOption = (id: string, fn: OptionCallbackFunc) => {
    TenantStore.get(id, (resp: GetTenantResponse) => {
      const tenant = resp.getTenant();
      if (tenant) {
        fn({ label: tenant.getName(), value: tenant.getId() });
      }
    });
  };

  onTenantSelect = (value: string) => {
    SessionStore.setTenantId(value);
    this.props.history.push(`/tenants/${value}`);
  };

  parseLocation = () => {
    const path = this.props.history.location.pathname;
    const tenantRe = /\/tenants\/([\w-]{36})/g;
    const match = tenantRe.exec(path);

    if (match !== null && this.state.tenantId !== match[1]) {
      SessionStore.setTenantId(match[1]);
    }

    // ns dashboard
    if (path === "/dashboard") {
      this.setState({ selectedKey: "ns-dashboard" });
    }

    // ns tenants
    if (/\/tenants(\/([\w-]{36}\/edit|create))?/g.exec(path)) {
      this.setState({ selectedKey: "ns-tenants" });
    }

    // ns tenants
    if (/\/users(\/([\w-]{36}\/edit|create))?/g.exec(path)) {
      this.setState({ selectedKey: "ns-users" });
    }

    // ns api keys
    if (/\/api-keys(\/([\w-]{36}\/edit|create))?/g.exec(path)) {
      this.setState({ selectedKey: "ns-api-keys" });
    }

    // tenant dashboard
    if (/\/tenants\/[\w-]{36}/g.exec(path)) {
      this.setState({ selectedKey: "tenant-dashboard" });
    }

    // tenant users
    if (/\/tenants\/[\w-]{36}\/users.*/g.exec(path)) {
      this.setState({ selectedKey: "tenant-users" });
    }

    // tenant api-keys
    if (/\/tenants\/[\w-]{36}\/api-keys.*/g.exec(path)) {
      this.setState({ selectedKey: "tenant-api-keys" });
    }

    // tenant device-profiles
    if (/\/tenants\/[\w-]{36}\/device-profiles.*/g.exec(path)) {
      this.setState({ selectedKey: "tenant-device-profiles" });
    }

    // tenant gateways
    if (/\/tenants\/[\w-]{36}\/gateways.*/g.exec(path)) {
      this.setState({ selectedKey: "tenant-gateways" });
    }

    // tenant applications
    if (/\/tenants\/[\w-]{36}\/applications.*/g.exec(path)) {
      this.setState({ selectedKey: "tenant-applications" });
    }
  };

  render() {
    const tenantId = this.state.tenantId;
    let items: MenuProps["items"] = [];

    if (SessionStore.isAdmin()) {
      items.push({
        key: "ns",
        label: "Network Server",
        icon: <CloudOutlined />,
        children: [
          {key: "ns-dashboard", icon: <DashboardOutlined />, label: <Link to="/dashboard">Dashboard</Link>},
          {key: "ns-tenants", icon: <HomeOutlined />, label: <Link to="/tenants">Tenants</Link>},
          {key: "ns-users", icon: <UserOutlined />, label: <Link to="/users">Users</Link>},
          {key: "ns-api-keys", icon: <KeyOutlined />, label: <Link to="/api-keys">API keys</Link>},
        ],
      });
    }

    if (tenantId !== "") {
      items.push({
        key: "tenant",
        label: "Tenant",
        icon: <HomeOutlined />,
        children: [
          {key: "tenant-dashboard", icon: <DashboardOutlined />, label: <Link to={`/tenants/${tenantId}`}>Dashboard</Link>},
          {key: "tenant-users", icon: <UserOutlined />, label: <Link to={`/tenants/${tenantId}/users`}>Users</Link>},
          {key: "tenant-api-keys", icon: <KeyOutlined />, label: <Link to={`/tenants/${tenantId}/api-keys`}>API keys</Link>},
          {key: "tenant-device-profiles", icon: <ControlOutlined />, label: <Link to={`/tenants/${tenantId}/device-profiles`}>Device profiles</Link>},
          {key: "tenant-gateways", icon: <WifiOutlined />, label: <Link to={`/tenants/${tenantId}/gateways`}>Gateways</Link>},
          {key: "tenant-applications", icon: <AppstoreOutlined />, label: <Link to={`/tenants/${tenantId}/applications`}>Applications</Link>},
        ],
      });
    }

    return (
      <div>
        <Autocomplete
          placeholder="Select tenant"
          className="organiation-select"
          getOption={this.getTenantOption}
          getOptions={this.getTenantOptions}
          onSelect={this.onTenantSelect}
          value={this.state.tenantId}
        />
        <Menu
          mode="inline"
          openKeys={["ns", "tenant"]}
          selectedKeys={[this.state.selectedKey]}
          expandIcon={<div></div>}
<<<<<<< HEAD
        >
          {SessionStore.isAdmin() && (
            <SubMenu key="ns" title="Network Server" icon={<CloudOutlined />}>
              <Menu.Item key="ns-dashboard" icon={<DashboardOutlined />}>
                <Link to="/dashboard">Dashboard</Link>
              </Menu.Item>
              <Menu.Item key="ns-tenants" icon={<HomeOutlined />}>
                <Link to="/tenants">Tenants</Link>
              </Menu.Item>
              <Menu.Item key="ns-users" icon={<UserOutlined />}>
                <Link to="/users">Users</Link>
              </Menu.Item>
              <Menu.Item key="ns-api-keys" icon={<KeyOutlined />}>
                <Link to="/api-keys">API keys</Link>
              </Menu.Item>
            </SubMenu>
          )}
          {tenantId !== "" && (
            <SubMenu key="tenant" title="Tenant" icon={<HomeOutlined />}>
              <Menu.Item key="tenant-dashboard" icon={<DashboardOutlined />}>
                <Link to={`/tenants/${tenantId}`}>Dashboard</Link>
              </Menu.Item>
              <Menu.Item key="tenant-users" icon={<UserOutlined />}>
                <Link to={`/tenants/${tenantId}/users`}>Users</Link>
              </Menu.Item>
              <Menu.Item key="tenant-api-keys" icon={<KeyOutlined />}>
                <Link to={`/tenants/${tenantId}/api-keys`}>API keys</Link>
              </Menu.Item>
              <Menu.Item key="tenant-device-profiles" icon={<ControlOutlined />}>
                <Link to={`/tenants/${tenantId}/device-profiles`}>Device profiles</Link>
              </Menu.Item>
              <Menu.Item key="tenant-gateways" icon={<WifiOutlined />}>
                <Link to={`/tenants/${tenantId}/gateways`}>Gateways</Link>
              </Menu.Item>
              <Menu.Item key="tenant-applications" icon={<AppstoreOutlined />}>
                <Link to={`/tenants/${tenantId}/applications`}>Applications</Link>
              </Menu.Item>
            </SubMenu>
          )}
        </Menu>
=======
          items={items}
        />
>>>>>>> d8377cd2
      </div>
    );
  }
}

export default withRouter(SideMenu);<|MERGE_RESOLUTION|>--- conflicted
+++ resolved
@@ -1,8 +1,7 @@
 import React, { Component } from "react";
 import { withRouter, RouteComponentProps, Link } from "react-router-dom";
 
-<<<<<<< HEAD
-import { Menu } from "antd";
+import { Menu, MenuProps } from "antd";
 import {
   CloudOutlined,
   HomeOutlined,
@@ -19,12 +18,6 @@
   ListTenantsRequest,
   ListTenantsResponse,
 } from "@chirpstack/chirpstack-api-grpc-web/api/tenant_pb";
-=======
-import { Menu, MenuProps } from "antd";
-import { CloudOutlined, HomeOutlined, UserOutlined, DashboardOutlined, KeyOutlined, WifiOutlined, ControlOutlined, AppstoreOutlined } from "@ant-design/icons";
-
-import { GetTenantResponse, ListTenantsRequest, ListTenantsResponse } from "@chirpstack/chirpstack-api-grpc-web/api/tenant_pb";
->>>>>>> d8377cd2
 
 import Autocomplete, { OptionCallbackFunc, OptionsCallbackFunc } from "../components/Autocomplete";
 import TenantStore from "../stores/TenantStore";
@@ -206,51 +199,8 @@
           openKeys={["ns", "tenant"]}
           selectedKeys={[this.state.selectedKey]}
           expandIcon={<div></div>}
-<<<<<<< HEAD
-        >
-          {SessionStore.isAdmin() && (
-            <SubMenu key="ns" title="Network Server" icon={<CloudOutlined />}>
-              <Menu.Item key="ns-dashboard" icon={<DashboardOutlined />}>
-                <Link to="/dashboard">Dashboard</Link>
-              </Menu.Item>
-              <Menu.Item key="ns-tenants" icon={<HomeOutlined />}>
-                <Link to="/tenants">Tenants</Link>
-              </Menu.Item>
-              <Menu.Item key="ns-users" icon={<UserOutlined />}>
-                <Link to="/users">Users</Link>
-              </Menu.Item>
-              <Menu.Item key="ns-api-keys" icon={<KeyOutlined />}>
-                <Link to="/api-keys">API keys</Link>
-              </Menu.Item>
-            </SubMenu>
-          )}
-          {tenantId !== "" && (
-            <SubMenu key="tenant" title="Tenant" icon={<HomeOutlined />}>
-              <Menu.Item key="tenant-dashboard" icon={<DashboardOutlined />}>
-                <Link to={`/tenants/${tenantId}`}>Dashboard</Link>
-              </Menu.Item>
-              <Menu.Item key="tenant-users" icon={<UserOutlined />}>
-                <Link to={`/tenants/${tenantId}/users`}>Users</Link>
-              </Menu.Item>
-              <Menu.Item key="tenant-api-keys" icon={<KeyOutlined />}>
-                <Link to={`/tenants/${tenantId}/api-keys`}>API keys</Link>
-              </Menu.Item>
-              <Menu.Item key="tenant-device-profiles" icon={<ControlOutlined />}>
-                <Link to={`/tenants/${tenantId}/device-profiles`}>Device profiles</Link>
-              </Menu.Item>
-              <Menu.Item key="tenant-gateways" icon={<WifiOutlined />}>
-                <Link to={`/tenants/${tenantId}/gateways`}>Gateways</Link>
-              </Menu.Item>
-              <Menu.Item key="tenant-applications" icon={<AppstoreOutlined />}>
-                <Link to={`/tenants/${tenantId}/applications`}>Applications</Link>
-              </Menu.Item>
-            </SubMenu>
-          )}
-        </Menu>
-=======
           items={items}
         />
->>>>>>> d8377cd2
       </div>
     );
   }
