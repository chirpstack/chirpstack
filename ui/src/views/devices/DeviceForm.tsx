--- conflicted
+++ resolved
@@ -113,11 +113,7 @@
             <Form.List name="tagsMap">
               {(fields, { add, remove }) => (
                 <>
-<<<<<<< HEAD
-                  {fields.map(({ key, name, fieldKey, ...restField }) => (
-=======
                   {fields.map(( {key, name, ...restField} ) => (
->>>>>>> d8377cd2
                     <Row gutter={24}>
                       <Col span={6}>
                         <Form.Item
@@ -157,11 +153,7 @@
             <Form.List name="variablesMap">
               {(fields, { add, remove }) => (
                 <>
-<<<<<<< HEAD
-                  {fields.map(({ key, name, fieldKey, ...restField }) => (
-=======
                   {fields.map(( {key, name, ...restField} ) => (
->>>>>>> d8377cd2
                     <Row gutter={24}>
                       <Col span={6}>
                         <Form.Item
