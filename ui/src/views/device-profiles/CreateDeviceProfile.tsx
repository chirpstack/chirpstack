--- conflicted
+++ resolved
@@ -3,16 +3,13 @@
 
 import { Space, Breadcrumb, Card, PageHeader } from "antd";
 
-<<<<<<< HEAD
+import { MacVersion, RegParamsRevision } from "@chirpstack/chirpstack-api-grpc-web/common/common_pb";
 import {
   DeviceProfile,
   CreateDeviceProfileRequest,
   CreateDeviceProfileResponse,
 } from "@chirpstack/chirpstack-api-grpc-web/api/device_profile_pb";
-=======
-import { MacVersion, RegParamsRevision } from "@chirpstack/chirpstack-api-grpc-web/common/common_pb";
-import { DeviceProfile, CreateDeviceProfileRequest, CreateDeviceProfileResponse } from "@chirpstack/chirpstack-api-grpc-web/api/device_profile_pb";
->>>>>>> d8377cd2
+
 import { Tenant } from "@chirpstack/chirpstack-api-grpc-web/api/tenant_pb";
 
 import DeviceProfileForm from "./DeviceProfileForm";
@@ -67,11 +64,6 @@
 }
 `;
 
-<<<<<<< HEAD
-    let deviceProfile = new DeviceProfile();
-    deviceProfile.setPayloadEncoderConfig(encodeScript);
-    deviceProfile.setPayloadDecoderConfig(decodeScript);
-=======
     let deviceProfile = new DeviceProfile(); 
     deviceProfile.setPayloadCodecScript(codecScript);
     deviceProfile.setSupportsOtaa(true);
@@ -81,7 +73,6 @@
     deviceProfile.setMacVersion(MacVersion.LORAWAN_1_0_3);
     deviceProfile.setRegParamsRevision(RegParamsRevision.A);
     deviceProfile.setFlushQueueOnActivate(true);
->>>>>>> d8377cd2
 
     return (
       <Space direction="vertical" style={{ width: "100%" }} size="large">
