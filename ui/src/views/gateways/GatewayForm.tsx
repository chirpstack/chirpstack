import React, { Component } from "react";

import { Form, Input, Row, Col, Button, Tabs } from "antd";
import { MinusCircleOutlined, PlusOutlined } from "@ant-design/icons";

import { Location } from "@chirpstack/chirpstack-api-grpc-web/common/common_pb";
import { Gateway } from "@chirpstack/chirpstack-api-grpc-web/api/gateway_pb";

import EuiInput from "../../components/EuiInput";
import Map, { Marker } from "../../components/Map";
import LocationStore from "../../stores/LocationStore";

interface IProps {
  initialValues: Gateway;
  onFinish: (obj: Gateway) => void;
  update?: boolean;
  disabled?: boolean;
}

interface IState {
  latValue: number;
  lonValue: number;
}

class GatewayForm extends Component<IProps, IState> {
  formRef = React.createRef<any>();

  constructor(props: IProps) {
    super(props);
    this.state = {
      latValue: 0,
      lonValue: 0,
    };
  }

  componentDidMount() {
    if (!this.props.update) {
      LocationStore.getLocation((loc: [number, number]) => {
        this.setState(
          {
            latValue: loc[0],
            lonValue: loc[1],
          },
          this.setLocationFields,
        );
      });
    } else {
      const loc = this.props.initialValues.getLocation();
      if (loc) {
        this.setState({
          latValue: loc.getLatitude(),
          lonValue: loc.getLongitude(),
        });
      }
    }
  }

  onFinish = (values: Gateway.AsObject) => {
    const v = Object.assign(this.props.initialValues.toObject(), values);
    let gw = new Gateway();
    let loc = new Location();

    if (v.location) {
      loc.setLatitude(v.location.latitude);
      loc.setLongitude(v.location.longitude);
    }

    gw.setTenantId(v.tenantId);
    gw.setName(v.name);
    gw.setDescription(v.description);
    gw.setGatewayId(v.gatewayId);
    gw.setLocation(loc);

    // tags
    for (const elm of v.tagsMap) {
      gw.getTagsMap().set(elm[0], elm[1]);
    }

    this.props.onFinish(gw);
  };

  updateLocation = (e: any) => {
    const loc = e.target.getLatLng();

    this.setState(
      {
        latValue: loc.lat,
        lonValue: loc.lng,
      },
      this.setLocationFields,
    );
  };

  setLocationFields = () => {
    this.formRef.current.setFieldsValue({
      location: {
        latitude: this.state.latValue,
        longitude: this.state.lonValue,
      },
    });
  };

  render() {
    const location: [number, number] = [this.state.latValue, this.state.lonValue];

    return (
      <Form
        layout="vertical"
        initialValues={this.props.initialValues.toObject()}
        onFinish={this.onFinish}
        ref={this.formRef}
      >
        <Tabs>
          <Tabs.TabPane tab="General" key="1">
            <Form.Item label="Name" name="name" rules={[{ required: true, message: "Please enter a name!" }]}>
              <Input disabled={this.props.disabled} />
            </Form.Item>
            <Form.Item label="Description" name="description">
              <Input.TextArea disabled={this.props.disabled} />
            </Form.Item>
            <EuiInput
              label="Gateway ID (EUI64)"
              name="gatewayId"
              value={this.props.initialValues.getGatewayId()}
              formRef={this.formRef}
              disabled={this.props.update || this.props.disabled}
              required
            />
            <Form.Item label="Location">
              <Form.Item name={["location", "latitude"]} noStyle>
                <Input hidden />
              </Form.Item>
              <Form.Item name={["location", "longitude"]} noStyle>
                <Input hidden />
              </Form.Item>
              <Map height={500} center={location}>
                <Marker
                  position={location}
                  faIcon="wifi"
                  color="blue"
                  draggable={!this.props.disabled}
                  eventHandlers={{ dragend: this.updateLocation }}
                />
              </Map>
            </Form.Item>
          </Tabs.TabPane>
          <Tabs.TabPane tab="Tags" key="2">
            <Form.List name="tagsMap">
              {(fields, { add, remove }) => (
                <>
<<<<<<< HEAD
                  {fields.map(({ key, name, fieldKey, ...restField }) => (
=======
                  {fields.map(( {key, name, ...restField} ) => (
>>>>>>> d8377cd2
                    <Row gutter={24}>
                      <Col span={6}>
                        <Form.Item
                          {...restField}
                          name={[name, 0]}
                          fieldKey={[name, 0]}
                          rules={[{ required: true, message: "Please enter a key!" }]}
                        >
                          <Input placeholder="Key" disabled={this.props.disabled} />
                        </Form.Item>
                      </Col>
                      <Col span={16}>
                        <Form.Item
                          {...restField}
                          name={[name, 1]}
                          fieldKey={[name, 1]}
                          rules={[{ required: true, message: "Please enter a value!" }]}
                        >
                          <Input placeholder="Value" disabled={this.props.disabled} />
                        </Form.Item>
                      </Col>
                      <Col span={2}>
                        <MinusCircleOutlined onClick={() => remove(name)} disabled={this.props.disabled} />
                      </Col>
                    </Row>
                  ))}
                  <Form.Item>
                    <Button
                      type="dashed"
                      disabled={this.props.disabled}
                      onClick={() => add()}
                      block
                      icon={<PlusOutlined />}
                    >
                      Add tag
                    </Button>
                  </Form.Item>
                </>
              )}
            </Form.List>
          </Tabs.TabPane>
        </Tabs>
        <Form.Item>
          <Button type="primary" htmlType="submit" disabled={this.props.disabled}>
            Submit
          </Button>
        </Form.Item>
      </Form>
    );
  }
}

export default GatewayForm;<|MERGE_RESOLUTION|>--- conflicted
+++ resolved
@@ -148,11 +148,7 @@
             <Form.List name="tagsMap">
               {(fields, { add, remove }) => (
                 <>
-<<<<<<< HEAD
-                  {fields.map(({ key, name, fieldKey, ...restField }) => (
-=======
                   {fields.map(( {key, name, ...restField} ) => (
->>>>>>> d8377cd2
                     <Row gutter={24}>
                       <Col span={6}>
                         <Form.Item
