import React, { Component } from "react";

import { Form, Input, Button, Select, Row, Col, Typography, Space } from "antd";
import { MinusCircleOutlined, PlusOutlined } from "@ant-design/icons";

import { HttpIntegration, Encoding } from "@chirpstack/chirpstack-api-grpc-web/api/application_pb";

interface IProps {
  initialValues: HttpIntegration;
  onFinish: (obj: HttpIntegration) => void;
}

class HttpIntegrationForm extends Component<IProps> {
  onFinish = (values: HttpIntegration.AsObject) => {
    const v = Object.assign(this.props.initialValues.toObject(), values);
    let i = new HttpIntegration();

    i.setApplicationId(v.applicationId);
    i.setEncoding(v.encoding);
    i.setEventEndpointUrl(v.eventEndpointUrl);

    // headers
    for (const elm of v.headersMap) {
      i.getHeadersMap().set(elm[0], elm[1]);
    }

    this.props.onFinish(i);
  };

  render() {
    return (
      <Form layout="vertical" initialValues={this.props.initialValues.toObject()} onFinish={this.onFinish}>
        <Form.Item
          label="Payload encoding"
          name="encoding"
          rules={[{ required: true, message: "Please select an encoding!" }]}
        >
          <Select>
            <Select.Option value={Encoding.JSON}>JSON</Select.Option>
            <Select.Option value={Encoding.PROTOBUF}>Protobuf (binary)</Select.Option>
          </Select>
        </Form.Item>
        <Form.Item
          label="Event endpoint URL(s)"
          name="eventEndpointUrl"
          tooltip="ChirpStack will make a POST request to this URL(s) with 'event' as query parameter. Multiple URLs can be defined as a comma separated list. Whitespace will be automatically removed."
          rules={[{ required: true, message: "Please enter an event endpoint URL!" }]}
        >
          <Input />
        </Form.Item>
        <Space direction="vertical" style={{ width: "100%" }}>
          <Typography.Text>Headers</Typography.Text>
          <Form.List name="headersMap">
            {(fields, { add, remove }) => (
              <>
<<<<<<< HEAD
                {fields.map(({ key, name, fieldKey, ...restField }) => (
=======
                {fields.map(( {key, name, ...restField} ) => (
>>>>>>> d8377cd2
                  <Row gutter={24}>
                    <Col span={6}>
                      <Form.Item
                        {...restField}
                        name={[name, 0]}
                        fieldKey={[name, 0]}
                        rules={[{ required: true, message: "Please enter a key!" }]}
                      >
                        <Input placeholder="Key" />
                      </Form.Item>
                    </Col>
                    <Col span={16}>
                      <Form.Item
                        {...restField}
                        name={[name, 1]}
                        fieldKey={[name, 1]}
                        rules={[{ required: true, message: "Please enter a value!" }]}
                      >
                        <Input placeholder="Value" />
                      </Form.Item>
                    </Col>
                    <Col span={2}>
                      <MinusCircleOutlined onClick={() => remove(name)} />
                    </Col>
                  </Row>
                ))}
                <Form.Item>
                  <Button type="dashed" onClick={() => add()} block icon={<PlusOutlined />}>
                    Add header
                  </Button>
                </Form.Item>
              </>
            )}
          </Form.List>
        </Space>
        <Form.Item>
          <Button type="primary" htmlType="submit">
            Submit
          </Button>
        </Form.Item>
      </Form>
    );
  }
}

export default HttpIntegrationForm;<|MERGE_RESOLUTION|>--- conflicted
+++ resolved
@@ -53,11 +53,7 @@
           <Form.List name="headersMap">
             {(fields, { add, remove }) => (
               <>
-<<<<<<< HEAD
-                {fields.map(({ key, name, fieldKey, ...restField }) => (
-=======
                 {fields.map(( {key, name, ...restField} ) => (
->>>>>>> d8377cd2
                   <Row gutter={24}>
                     <Col span={6}>
                       <Form.Item
